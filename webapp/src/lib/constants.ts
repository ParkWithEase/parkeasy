--- conflicted
+++ resolved
@@ -7,9 +7,5 @@
 //Error Message
 export const PASSWORD_NOT_MATCH = 'password and confirm password not match';
 export const INTERNAL_SERVER_ERROR = 'Something went wrong with the server';
-<<<<<<< HEAD
-export const CREATE_WITH_EMPTY_AVAILABILITY_TABLE_ERROR = "Can't create a parking spot with an empty availability table";
-=======
 export const CREATE_WITH_EMPTY_AVAILABILITY_TABLE_ERROR =
-    "Can't create a parking spot with an empty availability table";
->>>>>>> 2be40bd3
+    "Can't create a parking spot with an empty availability table";