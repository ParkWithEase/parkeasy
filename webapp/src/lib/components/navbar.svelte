<script lang="ts">
    import logo from '$lib/images/logo-text.png';
    import { Header, HeaderUtilities, HeaderGlobalAction } from 'carbon-components-svelte';
    import Logout from '../../../node_modules/carbon-icons-svelte/lib/Logout.svelte';
    import User from '../../../node_modules/carbon-icons-svelte/lib/User.svelte';
    import Map from '../../../node_modules/carbon-icons-svelte/lib/Map.svelte';
    import MobileAdd from 'carbon-icons-svelte/lib/MobileAdd.svelte';
    import Car from 'carbon-icons-svelte/lib/Car.svelte';
    import { BACKEND_SERVER } from '$lib/constants';
    import { goto } from '$app/navigation';

    async function logout() {
        try {
            const response = await fetch(`${BACKEND_SERVER}/auth`, {
                method: 'DELETE',
                credentials: 'include'
            });
            if (response.ok) {
                goto('/auth/login');
            } else {
                throw new Error("Can't log out for some reason");
            }
        } catch {
            throw new Error('Something went wrong');
        }
    }
</script>

<svelte:window />

<Header>
    <a href="/#"><img src={logo} alt="parkeasy-logo" class="text-logo" /></a>
    <HeaderUtilities>
        <HeaderGlobalAction
            iconDescription="Explore open spots"
            tooltipAlignment="start"
            icon={Map}
            href="/#"
        />
<<<<<<< HEAD
        <HeaderGlobalAction iconDescription="your spot" icon={MobileAdd} href="/app/your-spots" />
        <HeaderGlobalAction iconDescription="Your Cars" icon={Car} href="/app/your-cars" />
=======
        <HeaderGlobalAction iconDescription="Your spots" icon={MobileAdd} href="/app/your-spots" />
        <HeaderGlobalAction iconDescription="Your cars" icon={Car} href="/app/your-cars" />
>>>>>>> 64deef6f
        <HeaderGlobalAction
            iconDescription="Profile"
            icon={User}
            href="/app/profile/user-profile"
        />
        <HeaderGlobalAction
            iconDescription="Log out"
            tooltipAlignment="end"
            icon={Logout}
            href="/"
            on:click={logout}
        />
    </HeaderUtilities>
</Header>

<style>
    .text-logo {
        max-height: 4rem;
    }
</style><|MERGE_RESOLUTION|>--- conflicted
+++ resolved
@@ -37,13 +37,8 @@
             icon={Map}
             href="/#"
         />
-<<<<<<< HEAD
-        <HeaderGlobalAction iconDescription="your spot" icon={MobileAdd} href="/app/your-spots" />
-        <HeaderGlobalAction iconDescription="Your Cars" icon={Car} href="/app/your-cars" />
-=======
         <HeaderGlobalAction iconDescription="Your spots" icon={MobileAdd} href="/app/your-spots" />
         <HeaderGlobalAction iconDescription="Your cars" icon={Car} href="/app/your-cars" />
->>>>>>> 64deef6f
         <HeaderGlobalAction
             iconDescription="Profile"
             icon={User}
