--- conflicted
+++ resolved
@@ -163,7 +163,6 @@
 
     async function handleSubmitAvailability(event: Event) {
         event.preventDefault();
-<<<<<<< HEAD
 
         if (!checkAvailabilityChange()) {
             errorMessage = "No changes detected in availability.";
@@ -239,12 +238,6 @@
                 errorMessage = "An error occurred while updating availability.";
                 toastTimeOut = ERROR_MESSAGE_TIME_OUT;
             });
-=======
-        checkAvailabilityChange();
-        //TODO: change parking spot price + availability using the edit records.
-        // Clear the edit records on success
-        // Might need to check if anything actually change and
->>>>>>> e599657e
     }
 
     function resetAvailabilityEdit() {
