<script lang="ts">
    import type { PageData } from './$types';
    import Background from '$lib/images/background.png';
    import {
        Content,
        Checkbox,
        Button,
        TextInput,
        Form,
        ToastNotification
    } from 'carbon-components-svelte';
<<<<<<< HEAD
    import { ArrowLeft, ArrowRight } from 'carbon-icons-svelte';
    import AvailabilityTable from '$lib/components/spot-component/availability-table.svelte';
=======
>>>>>>> 64deef6f
    import { TimeSlotStatus, TimeSlotStatusConverter } from '$lib/enum/timeslot-status';
    import { DAY_IN_A_WEEK, ERROR_MESSAGE_TIME_OUT, TOTAL_SEGMENTS_NUMBER } from '$lib/constants';
    import { getMonday, getDateWithDayOffset } from '$lib/utils/datetime-util';
    import { createEmptyTable } from '$lib/utils/time-table-util';
    import { newClient } from '$lib/utils/client';
    import type { components } from '$lib/sdk/schema';
    import { getErrorMessage } from '$lib/utils/error-handler';
    import { fade } from 'svelte/transition';
<<<<<<< HEAD
=======
    import AvailabilitySection from '$lib/components/spot-component/availability-section.svelte';
>>>>>>> 64deef6f

    export let data: PageData;
    type TimeUnit = components['schemas']['TimeUnit'];

    //Variable for location edit section
    let spot = data.spot;
    let availabilityTimeSlot = data.time_slots;

    //temporarily use id from params

    //These are Variables for availability edit section

<<<<<<< HEAD
    let new_price_per_hour: number = spot?.price_per_hour || 0;
=======
    let newPricePerHour: number = spot?.price_per_hour || 0;
>>>>>>> 64deef6f
    //This array contain all edit history

    let client = newClient();

    //For ToastMessage
    let toastTimeOut: number = 0;
    let errorMessage: string = '';
    $: showToast = toastTimeOut !== 0;

    //reminder to change these to now()
    let today = new Date(Date.now());
    let currentMonday = getMonday(today);
    let nextMonday: Date;

    let availabilityTablesInitial = new Map<number, TimeSlotStatus[][]>();
    availabilityTablesInitial.set(
        currentMonday.getTime(),
        createIntialAvailabilityTable(availabilityTimeSlot ?? [], today, currentMonday)
    );
    let availabilityTableEdit = structuredClone(availabilityTablesInitial);
    let availabilityTable: TimeSlotStatus[][];

    $: nextMonday = getDateWithDayOffset(currentMonday, DAY_IN_A_WEEK);
    $: availabilityTable = availabilityTableEdit.get(currentMonday.getTime()) || [];

    function createIntialAvailabilityTable(
        timeUnits: TimeUnit[],
        today: Date,
        currentMonday: Date
    ) {
        let newTable = createEmptyTable();
        timeUnits.forEach((timeUnit) => {
            const date = new Date(timeUnit.start_time);
            const day = (date.getDay() || 7) - 1;
            const segment = date.getHours() * 2 + Math.ceil(date.getMinutes() / 30);
            newTable[segment][day] = TimeSlotStatusConverter[timeUnit.status || 'none'];
        });

        const current_seg = today.getHours() * 2 + Math.floor(today.getMinutes() / 30);
        const cutoff_date = new Date(
            new Date(today.getFullYear(), today.getMonth(), today.getDate())
        );

        for (let day = 0; day < DAY_IN_A_WEEK; day++) {
            const currentDate = new Date(currentMonday);
            currentDate.setDate(currentMonday.getDate() + day);
            currentDate.setHours(0, 0, 0, 0);
            for (let seg = 0; seg < TOTAL_SEGMENTS_NUMBER; seg++) {
                if (
                    currentDate.getTime() < cutoff_date.getTime() ||
                    (currentDate.getTime() == cutoff_date.getTime() && seg <= current_seg)
                ) {
                    newTable[seg][day] = TimeSlotStatus.PASTDUE;
                }
            }
        }
        return newTable;
    }

    function createAvailabilityTable(timeUnits: TimeUnit[]) {
        let newTable = createEmptyTable();
        timeUnits.forEach((timeUnit) => {
            const date = new Date(timeUnit.start_time);
            const day = (date.getDay() || 7) - 1;
            const segment = date.getHours() * 2 + Math.ceil(date.getMinutes() / 30);
            newTable[segment][day] = TimeSlotStatusConverter[timeUnit.status || 'none'];
        });
        return newTable;
    }

    function toNextWeek() {
        currentMonday = getDateWithDayOffset(currentMonday, DAY_IN_A_WEEK);
        if (!availabilityTablesInitial.get(currentMonday.getTime())) {
<<<<<<< HEAD
            const dayClone = new Date(currentMonday);
            dayClone.setHours(0, 0, 0, 0);
=======
>>>>>>> 64deef6f
            client
                .GET('/spots/{id}/availability', {
                    params: {
                        path: {
                            id: spot?.id ?? '0'
                        },
                        query: {
<<<<<<< HEAD
                            availability_start: dayClone.toISOString()
=======
                            availability_start: currentMonday.toISOString(),
                            availability_end: getDateWithDayOffset(
                                currentMonday,
                                DAY_IN_A_WEEK
                            ).toISOString()
>>>>>>> 64deef6f
                        }
                    }
                })
                .then(({ data: availability, error }) => {
                    if (availability) {
                        let newTable = createAvailabilityTable(availability);
                        availabilityTablesInitial.set(currentMonday.getTime(), newTable);
                        availabilityTableEdit.set(
                            currentMonday.getTime(),
                            structuredClone(newTable)
                        );
                        availabilityTable =
                            availabilityTableEdit.get(currentMonday.getTime()) ?? [];
                    }
                    if (error) {
                        errorMessage = getErrorMessage(error);
                        toastTimeOut = ERROR_MESSAGE_TIME_OUT;
                    }
                })
                .catch((err) => {
                    errorMessage = err;
                });
        }
    }

    function toPrevWeek() {
        if (availabilityTable?.[0]?.[0] === TimeSlotStatus.PASTDUE) {
            return;
        }
        currentMonday = getDateWithDayOffset(currentMonday, -DAY_IN_A_WEEK);
    }

    function checkAvailabilityChange() {
        for (let [key, initialTable] of availabilityTablesInitial) {
            let editTable = availabilityTableEdit.get(key);
            for (let seg = 0; seg < TOTAL_SEGMENTS_NUMBER; seg++) {
                for (let day = 0; day < DAY_IN_A_WEEK; day++) {
                    if (initialTable[seg][day] != editTable?.[seg][day]) {
                        return true;
                    }
                }
            }
        }
        return false;
    }

    function handleSubmitAvailability(event: Event) {
        event.preventDefault();
        //TODO: change parking spot price + availability using the edit records.
        // Clear the edit records on success
        // Might need to check if anything actually change and
        console.log(checkAvailabilityChange());
    }

    function resetAvailabilityEdit() {
<<<<<<< HEAD
        new_price_per_hour = spot?.price_per_hour || 0;
=======
        newPricePerHour = spot?.price_per_hour || 0;
>>>>>>> 64deef6f
        availabilityTableEdit = structuredClone(availabilityTablesInitial);
    }

    /*
<<<<<<< HEAD
    this function should remove the edit event if there is already one event at that time slot. Or 
=======
    this function  remove the edit event if there is already one event at that time slot. Or 
>>>>>>> 64deef6f
    append the new event if no event happens to that time slot
    */
    function handleEdit(event: CustomEvent) {
        if (
            [TimeSlotStatus.BOOKED, TimeSlotStatus.PASTDUE, TimeSlotStatus.AUCTIONED].includes(
                event.detail.status
            )
        ) {
            return;
        } else {
            availabilityTable[event.detail.segment] ??= [];
            availabilityTable[event.detail.segment][event.detail.day] =
                event.detail.status === TimeSlotStatus.NONE
                    ? TimeSlotStatus.AVAILABLE
                    : TimeSlotStatus.NONE;
            availabilityTableEdit.set(currentMonday.getTime(), availabilityTable);
            availabilityTableEdit = availabilityTableEdit;
        }
    }
</script>

<Content>
    {#if showToast}
        <div transition:fade class="error-message">
            <ToastNotification
                bind:timeout={toastTimeOut}
                kind="error"
                fullWidth
                title="Error"
                subtitle={errorMessage}
                on:close={() => {
                    toastTimeOut = 0;
                }}
            />
        </div>
    {/if}

    <img src={Background} class="spot-info-image" alt="spot" />
    <div class="spot-info-container">
        <p class="spot-info-header">Location</p>
        <div>
            <p class="spot-info-label">Street Address</p>
            <p class="spot-info-content">{spot?.location.street_address}</p>
        </div>
        <div>
            <p class="spot-info-label">City</p>
            <p class="spot-info-content">{spot?.location.city}</p>
        </div>
        <div>
            <p class="spot-info-label">State/Provice</p>
            <p class="spot-info-content">{spot?.location.state}</p>
        </div>
        <div>
            <p class="spot-info-label">Country Code</p>
            <p class="spot-info-content">{spot?.location.country_code}</p>
        </div>
        <div>
            <p class="spot-info-label">Postal Code</p>
            <p class="spot-info-content">{spot?.location.postal_code}</p>
        </div>

        <div>
            <p class="spot-info-label">Utilities</p>
            <Checkbox
                name="shelter"
                labelText="Shelter"
                checked={spot?.features?.shelter}
                style="pointer-events: none;"
                readonly
            />
            <Checkbox
                name="plug-in"
                labelText="Plug-in"
                checked={spot?.features?.plug_in}
                style="pointer-events: none;"
                readonly
            />
            <Checkbox
                name="charging-station"
                labelText="Charging Station"
                checked={spot?.features?.charging_station}
                style="pointer-events: none;"
                readonly
            />
        </div>
    </div>

    <p class="spot-info-header">Availability</p>

<<<<<<< HEAD
    <div class="date-controller">
        <p>
            From {currentMonday?.toString()} to {nextMonday?.toString()}
        </p>
        <Button
            kind="secondary"
            iconDescription="Last Week"
            size="small"
            on:click={toPrevWeek}
            icon={ArrowLeft}>Last Week</Button
        >
        <Button
            size="small"
            iconDescription="Next Week"
            kind="secondary"
            on:click={toNextWeek}
            icon={ArrowRight}>Next Week</Button
        >
    </div>

    <Form on:submit={handleSubmitAvailability}>
        <AvailabilityTable
            bind:availability_table={availabilityTable}
            on:edit={(e) => {
                handleEdit(e);
            }}
        />
        <div class="price-field">
            <TextInput
                style="max-width: 6rem;"
=======
    <AvailabilitySection
        bind:currentMonday
        bind:nextMonday
        bind:availabilityTable
        {toPrevWeek}
        {toNextWeek}
        {handleEdit}
    />

    <Form on:submit={handleSubmitAvailability}>
        <div class="price-field">
            <TextInput
>>>>>>> 64deef6f
                labelText="Price per hour"
                name="price-per-hour"
                helperText="Price in CAD"
                type="number"
                required
<<<<<<< HEAD
                bind:value={new_price_per_hour}
=======
                bind:value={newPricePerHour}
>>>>>>> 64deef6f
            />
        </div>
        <Button kind="secondary" on:click={resetAvailabilityEdit}>Reset</Button>
        <Button type="submit">Submit</Button>
    </Form>
</Content>

<style>
    .spot-info-image {
        max-height: 20rem;
    }

    .spot-info-header {
        font-size: 2rem;
    }

    .spot-info-label {
        font-size: 0.8rem;
    }

    .spot-info-content {
        font-size: 1.3rem;
    }

    .spot-info-container {
        display: flex;
        gap: 0.7rem;
        flex-direction: column;
        max-width: 20rem;
        margin-bottom: 1rem;
    }
</style><|MERGE_RESOLUTION|>--- conflicted
+++ resolved
@@ -9,11 +9,6 @@
         Form,
         ToastNotification
     } from 'carbon-components-svelte';
-<<<<<<< HEAD
-    import { ArrowLeft, ArrowRight } from 'carbon-icons-svelte';
-    import AvailabilityTable from '$lib/components/spot-component/availability-table.svelte';
-=======
->>>>>>> 64deef6f
     import { TimeSlotStatus, TimeSlotStatusConverter } from '$lib/enum/timeslot-status';
     import { DAY_IN_A_WEEK, ERROR_MESSAGE_TIME_OUT, TOTAL_SEGMENTS_NUMBER } from '$lib/constants';
     import { getMonday, getDateWithDayOffset } from '$lib/utils/datetime-util';
@@ -22,10 +17,7 @@
     import type { components } from '$lib/sdk/schema';
     import { getErrorMessage } from '$lib/utils/error-handler';
     import { fade } from 'svelte/transition';
-<<<<<<< HEAD
-=======
     import AvailabilitySection from '$lib/components/spot-component/availability-section.svelte';
->>>>>>> 64deef6f
 
     export let data: PageData;
     type TimeUnit = components['schemas']['TimeUnit'];
@@ -38,11 +30,7 @@
 
     //These are Variables for availability edit section
 
-<<<<<<< HEAD
-    let new_price_per_hour: number = spot?.price_per_hour || 0;
-=======
     let newPricePerHour: number = spot?.price_per_hour || 0;
->>>>>>> 64deef6f
     //This array contain all edit history
 
     let client = newClient();
@@ -116,11 +104,6 @@
     function toNextWeek() {
         currentMonday = getDateWithDayOffset(currentMonday, DAY_IN_A_WEEK);
         if (!availabilityTablesInitial.get(currentMonday.getTime())) {
-<<<<<<< HEAD
-            const dayClone = new Date(currentMonday);
-            dayClone.setHours(0, 0, 0, 0);
-=======
->>>>>>> 64deef6f
             client
                 .GET('/spots/{id}/availability', {
                     params: {
@@ -128,15 +111,11 @@
                             id: spot?.id ?? '0'
                         },
                         query: {
-<<<<<<< HEAD
-                            availability_start: dayClone.toISOString()
-=======
                             availability_start: currentMonday.toISOString(),
                             availability_end: getDateWithDayOffset(
                                 currentMonday,
                                 DAY_IN_A_WEEK
                             ).toISOString()
->>>>>>> 64deef6f
                         }
                     }
                 })
@@ -192,20 +171,12 @@
     }
 
     function resetAvailabilityEdit() {
-<<<<<<< HEAD
-        new_price_per_hour = spot?.price_per_hour || 0;
-=======
         newPricePerHour = spot?.price_per_hour || 0;
->>>>>>> 64deef6f
         availabilityTableEdit = structuredClone(availabilityTablesInitial);
     }
 
     /*
-<<<<<<< HEAD
-    this function should remove the edit event if there is already one event at that time slot. Or 
-=======
     this function  remove the edit event if there is already one event at that time slot. Or 
->>>>>>> 64deef6f
     append the new event if no event happens to that time slot
     */
     function handleEdit(event: CustomEvent) {
@@ -295,38 +266,6 @@
 
     <p class="spot-info-header">Availability</p>
 
-<<<<<<< HEAD
-    <div class="date-controller">
-        <p>
-            From {currentMonday?.toString()} to {nextMonday?.toString()}
-        </p>
-        <Button
-            kind="secondary"
-            iconDescription="Last Week"
-            size="small"
-            on:click={toPrevWeek}
-            icon={ArrowLeft}>Last Week</Button
-        >
-        <Button
-            size="small"
-            iconDescription="Next Week"
-            kind="secondary"
-            on:click={toNextWeek}
-            icon={ArrowRight}>Next Week</Button
-        >
-    </div>
-
-    <Form on:submit={handleSubmitAvailability}>
-        <AvailabilityTable
-            bind:availability_table={availabilityTable}
-            on:edit={(e) => {
-                handleEdit(e);
-            }}
-        />
-        <div class="price-field">
-            <TextInput
-                style="max-width: 6rem;"
-=======
     <AvailabilitySection
         bind:currentMonday
         bind:nextMonday
@@ -339,17 +278,12 @@
     <Form on:submit={handleSubmitAvailability}>
         <div class="price-field">
             <TextInput
->>>>>>> 64deef6f
                 labelText="Price per hour"
                 name="price-per-hour"
                 helperText="Price in CAD"
                 type="number"
                 required
-<<<<<<< HEAD
-                bind:value={new_price_per_hour}
-=======
                 bind:value={newPricePerHour}
->>>>>>> 64deef6f
             />
         </div>
         <Button kind="secondary" on:click={resetAvailabilityEdit}>Reset</Button>
