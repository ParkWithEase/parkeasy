--- conflicted
+++ resolved
@@ -1,86 +1,6 @@
 <script lang="ts">
     import type { PageData } from './$types';
     import Background from '$lib/images/background.png';
-<<<<<<< HEAD
-    import { Content, Checkbox, Button } from 'carbon-components-svelte';
-    import { Edit, ArrowLeft, ArrowRight } from 'carbon-icons-svelte';
-    import SpotEditModal from '$lib/components/spot-component/spot-edit-modal.svelte';
-    import AvailabilityTable from '$lib/components/spot-component/availability-table.svelte';
-    import { TimeSlotStatus } from '$lib/enum/timeslot-status';
-    import { DAY_IN_A_WEEK, TOTAL_SEGMENTS_NUMBER } from '$lib/constants';
-    import { getMonday, getDateWithDayOffset } from '$lib/utils/datetime-util';
-    import { getWeekAvailabilityTable } from '$lib/utils/time-table-util';
-
-    export let data: PageData;
-    let is_edit_modal_open: boolean;
-    let spot = data.spot;
-
-    let availability_table: TimeSlotStatus[][];
-
-    //reminder to change these to now()
-    let today: Date;
-    let currentMonday: Date;
-    let nextMonday: Date;
-
-    //This array contain all edit history
-    let time_slot_edit_records = [];
-
-    today = new Date(Date.UTC(2024, 9, 15, 3, 24, 0));
-    currentMonday = getMonday(today);
-    nextMonday = getDateWithDayOffset(currentMonday, DAY_IN_A_WEEK);
-    availability_table = getWeekAvailabilityTable(
-        today,
-        currentMonday,
-        data.time_slots,
-        time_slot_edit_records
-    );
-
-    function toNextWeek() {
-        currentMonday = getDateWithDayOffset(currentMonday, DAY_IN_A_WEEK);
-        nextMonday = getDateWithDayOffset(nextMonday, DAY_IN_A_WEEK);
-        availability_table = getWeekAvailabilityTable(
-            today,
-            currentMonday,
-            data.time_slots,
-            time_slot_edit_records
-        );
-    }
-
-    function toPrevWeek() {
-        currentMonday = getDateWithDayOffset(currentMonday, -DAY_IN_A_WEEK);
-        nextMonday = getDateWithDayOffset(nextMonday, -DAY_IN_A_WEEK);
-        availability_table = getWeekAvailabilityTable(
-            today,
-            currentMonday,
-            data.time_slots,
-            time_slot_edit_records
-        );
-    }
-
-    function handleSubmit(event: Event) {
-        event.preventDefault();
-        const formData = new FormData(event.target as HTMLFormElement);
-        let new_spot = {
-            id: spot.id,
-            features: {
-                charging_station: formData.get('charging-station') == null ? false : true,
-                plug_in: formData.get('plug-in') == null ? false : true,
-                shelter: formData.get('shelter') == null ? false : true
-            },
-            location: {
-                city: formData.get('city'),
-                country_code: formData.get('country-code'),
-                state: formData.get('state'),
-                latitude: 1,
-                longitude: 1,
-                postal_code: formData.get('postal-code'),
-                street_address: formData.get('street-address')
-            },
-            isListed: false
-        };
-        is_edit_modal_open = false;
-        spot = new_spot;
-=======
     import {
         Content,
         Checkbox,
@@ -252,18 +172,13 @@
     function resetAvailabilityEdit() {
         new_price_per_hour = spot?.price_per_hour || 0;
         availabilityTableEdit = structuredClone(availabilityTablesInitial);
->>>>>>> 2be40bd3
     }
 
     /*
     this function should remove the edit event if there is already one event at that time slot. Or 
     append the new event if no event happens to that time slot
     */
-<<<<<<< HEAD
-    function handleEdit(event: Event) {
-=======
     function handleEdit(event: CustomEvent) {
->>>>>>> 2be40bd3
         if (
             [TimeSlotStatus.BOOKED, TimeSlotStatus.PASTDUE, TimeSlotStatus.AUCTIONED].includes(
                 event.detail.status
@@ -271,34 +186,6 @@
         ) {
             return;
         } else {
-<<<<<<< HEAD
-            let date = new Date(currentMonday);
-            date.setUTCDate(currentMonday.getUTCDate() + event.detail.day);
-            let new_time_slot = {
-                date: date,
-                segment: event.detail.segment,
-                status: event.detail.status
-            };
-            if (event.detail.status === TimeSlotStatus.NONE) {
-                new_time_slot.status = TimeSlotStatus.AVAILABLE;
-            } else {
-                new_time_slot.status = TimeSlotStatus.NONE;
-            }
-
-            let match_record_index = time_slot_edit_records.findIndex((slot) => {
-                return (
-                    slot.date.getTime() == new_time_slot.date.getTime() &&
-                    slot.segment == new_time_slot.segment
-                );
-            });
-
-            if (match_record_index !== -1) {
-                time_slot_edit_records.splice(match_record_index, 1);
-            } else {
-                time_slot_edit_records.push(new_time_slot);
-            }
-            availability_table[event.detail.segment][event.detail.day] = new_time_slot.status;
-=======
             availabilityTable[event.detail.segment] ??= [];
             availabilityTable[event.detail.segment][event.detail.day] =
                 event.detail.status === TimeSlotStatus.NONE
@@ -306,14 +193,11 @@
                     : TimeSlotStatus.NONE;
             availabilityTableEdit.set(currentMonday.getTime(), availabilityTable);
             availabilityTableEdit = availabilityTableEdit;
->>>>>>> 2be40bd3
         }
     }
 </script>
 
 <Content>
-<<<<<<< HEAD
-=======
     {#if showToast}
         <div transition:fade class="error-message">
             <ToastNotification
@@ -329,7 +213,6 @@
         </div>
     {/if}
 
->>>>>>> 2be40bd3
     <img src={Background} class="spot-info-image" alt="spot" />
     <div class="spot-info-container">
         <p class="spot-info-header">Location</p>
@@ -359,60 +242,32 @@
             <Checkbox
                 name="shelter"
                 labelText="Shelter"
-<<<<<<< HEAD
-                checked={spot?.features.shelter}
-=======
                 checked={spot?.features?.shelter}
                 style="pointer-events: none;"
->>>>>>> 2be40bd3
                 readonly
             />
             <Checkbox
                 name="plug-in"
                 labelText="Plug-in"
-<<<<<<< HEAD
-                checked={spot?.features.plug_in}
-=======
                 checked={spot?.features?.plug_in}
                 style="pointer-events: none;"
->>>>>>> 2be40bd3
                 readonly
             />
             <Checkbox
                 name="charging-station"
                 labelText="Charging Station"
-<<<<<<< HEAD
-                checked={spot?.features.charging_station}
-                readonly
-            />
-        </div>
-        <Button style="max-width: 4rem;" icon={Edit} on:click={() => (is_edit_modal_open = true)}
-            >Edit</Button
-        >
-    </div>
-    <SpotEditModal
-        bind:openState={is_edit_modal_open}
-        bind:spotInfo={spot}
-        on:submit={handleSubmit}
-    />
-=======
                 checked={spot?.features?.charging_station}
                 style="pointer-events: none;"
                 readonly
             />
         </div>
     </div>
->>>>>>> 2be40bd3
 
     <p class="spot-info-header">Availability</p>
 
     <div class="date-controller">
         <p>
-<<<<<<< HEAD
-            From {currentMonday?.toUTCString()} to {nextMonday?.toUTCString()}
-=======
             From {currentMonday?.toString()} to {nextMonday?.toString()}
->>>>>>> 2be40bd3
         </p>
         <Button
             kind="secondary"
@@ -430,14 +285,6 @@
         >
     </div>
 
-<<<<<<< HEAD
-    <AvailabilityTable
-        bind:availability_table
-        on:edit={(e) => {
-            handleEdit(e);
-        }}
-    />
-=======
     <Form on:submit={handleSubmitAvailability}>
         <AvailabilityTable
             bind:availability_table={availabilityTable}
@@ -459,7 +306,6 @@
         <Button kind="secondary" on:click={resetAvailabilityEdit}>Reset</Button>
         <Button type="submit">Submit</Button>
     </Form>
->>>>>>> 2be40bd3
 </Content>
 
 <style>
