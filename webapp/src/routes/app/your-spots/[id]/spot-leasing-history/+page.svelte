<script lang="ts">
    import SpotLeasingDisplay from '$lib/components/transaction/spot-leasing-display.svelte';
    import { Content } from 'carbon-components-svelte';
    import type { PageData } from './$types';

    export let data: PageData;
</script>

<Content>
<<<<<<< HEAD
=======
    <h1>Under construction</h1>
>>>>>>> 64deef6f
    <div>
        {#key data.transactions}
            {#each data?.transactions as transaction}
                <SpotLeasingDisplay {transaction} />
            {/each}
        {/key}
    </div>
</Content><|MERGE_RESOLUTION|>--- conflicted
+++ resolved
@@ -7,10 +7,7 @@
 </script>
 
 <Content>
-<<<<<<< HEAD
-=======
     <h1>Under construction</h1>
->>>>>>> 64deef6f
     <div>
         {#key data.transactions}
             {#each data?.transactions as transaction}
