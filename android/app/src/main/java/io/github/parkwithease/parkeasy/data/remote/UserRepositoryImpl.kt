package io.github.parkwithease.parkeasy.data.remote

import io.github.parkwithease.parkeasy.data.local.AuthRepository
import io.github.parkwithease.parkeasy.di.IoDispatcher
import io.github.parkwithease.parkeasy.model.LoginCredentials
import io.github.parkwithease.parkeasy.model.Profile
import io.github.parkwithease.parkeasy.model.RegistrationCredentials
import io.github.parkwithease.parkeasy.model.ResetCredentials
import io.ktor.client.HttpClient
import io.ktor.client.call.body
import io.ktor.client.request.cookie
import io.ktor.client.request.delete
import io.ktor.client.request.get
import io.ktor.client.request.post
import io.ktor.client.request.setBody
import io.ktor.http.ContentType
import io.ktor.http.Cookie
import io.ktor.http.contentType
import io.ktor.http.isSuccess
import io.ktor.http.setCookie
import javax.inject.Inject
import kotlinx.coroutines.CoroutineDispatcher
import kotlinx.coroutines.Dispatchers
import kotlinx.coroutines.flow.firstOrNull
import kotlinx.coroutines.withContext

class UserRepositoryImpl
@Inject
constructor(
    private val client: HttpClient,
    private val authRepo: AuthRepository,
    @IoDispatcher private val ioDispatcher: CoroutineDispatcher = Dispatchers.IO,
) : UserRepository {
    override suspend fun login(credentials: LoginCredentials): Boolean {
        val sessionCookie: Cookie?
        var success = false
        val response =
            withContext(ioDispatcher) {
                client.post("/auth") {
                    contentType(ContentType.Application.Json)
                    setBody(credentials)
                }
            }
        sessionCookie = response.setCookie().firstOrNull()
        if (sessionCookie != null) {
            authRepo.set(sessionCookie)
            success = true
        }
        return success
    }

    override suspend fun register(credentials: RegistrationCredentials): Boolean {
        val sessionCookie: Cookie?
        var success = false
        val response =
            withContext(ioDispatcher) {
                client.post("/user") {
                    contentType(ContentType.Application.Json)
                    setBody(credentials)
                }
            }
        sessionCookie = response.setCookie().firstOrNull()
        if (sessionCookie != null) {
            authRepo.set(sessionCookie)
            success = true
        }
        return success
    }

    override suspend fun logout(): Boolean {
        val authCookie = authRepo.sessionFlow.firstOrNull()
        var success = false
        if (authCookie != null) {
            val response =
                withContext(ioDispatcher) {
                    client.delete("/auth") { cookie(authCookie.name, authCookie.value) }
                }
            if (response.status == HttpStatusCode.NoContent) {
                authRepo.reset()
                success = true
            }
        }
        return success
    }

    override suspend fun requestReset(credentials: ResetCredentials): Boolean {
        val response =
            withContext(ioDispatcher) {
                client.post("/auth/password:forgot") { setBody(credentials) }
            }
        return response.status.isSuccess()
    }

    override suspend fun getUser(): Profile? {
        val authCookie = authRepo.sessionFlow.firstOrNull()
        var profile: Profile? = null
        if (authCookie != null) {
            val response =
                withContext(ioDispatcher) {
                    client.get("/user") { cookie(authCookie.name, authCookie.value) }
                }
            if (response.status == HttpStatusCode.OK) {
                profile = response.body()
            }
<<<<<<< HEAD
        }
        return profile
=======
        return response.status.isSuccess()
>>>>>>> 2b86d4a9
    }
}<|MERGE_RESOLUTION|>--- conflicted
+++ resolved
@@ -102,11 +102,7 @@
             if (response.status == HttpStatusCode.OK) {
                 profile = response.body()
             }
-<<<<<<< HEAD
         }
         return profile
-=======
-        return response.status.isSuccess()
->>>>>>> 2b86d4a9
     }
 }