--- conflicted
+++ resolved
@@ -33,19 +33,17 @@
 			zerolog.SetGlobalLevel(zerolog.DebugLevel)
 		}
 
-<<<<<<< HEAD
+		// see init() for insecure definition
+		if insecure {
+			log.Warn().Msg("running in insecure mode")
+		}
+
 		// Establish a database connection
 		dbPool, err := pgxpool.Connect(context.Background(), dbURL)
 		if err != nil {
 			log.Fatal().Err(err).Msg("Unable to connect to the database")
 		}
 		defer dbPool.Close()
-=======
-		// see init() for insecure definition
-		if insecure {
-			log.Warn().Msg("running in insecure mode")
-		}
->>>>>>> cd241ab4
 
 		// Shutdown on Ctrl-C
 		ctx, stop := signal.NotifyContext(context.Background(), os.Interrupt, syscall.SIGTERM)
