--- conflicted
+++ resolved
@@ -186,17 +186,10 @@
 	}
 
 	err = s.repo.UpdateAvailByUUID(ctx, spotID, input)
-<<<<<<< HEAD
-	switch err {
-	case parkingspot.ErrDeleteBookedTimeUnit:
-		return models.ErrBookedTimeUnitModified
-	case parkingspot.ErrDuplicatedTimeUnit:
-=======
 	switch {
 	case errors.Is(err, parkingspot.ErrDeleteBookedTimeUnit):
 		return models.ErrBookedTimeUnitModified
 	case errors.Is(err, parkingspot.ErrDuplicatedTimeUnit):
->>>>>>> e599657e
 		return models.ErrTimeUnitDuplicate
 	}
 
