--- conflicted
+++ resolved
@@ -90,9 +90,5 @@
 
 type ParkingSpotAvailUpdateInput struct {
 	AddAvailability    []TimeUnit `json:"add_availability" doc:"new availability to add"`
-<<<<<<< HEAD
-	RemoveAvailability []TimeUnit `json:"remove_availability" doc:"exisitng (unbooked) availability to remove"`
-=======
 	RemoveAvailability []TimeUnit `json:"remove_availability" doc:"existing (unbooked) availability to remove"`
->>>>>>> e599657e
 }