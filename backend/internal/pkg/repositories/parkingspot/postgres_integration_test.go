--- conflicted
+++ resolved
@@ -439,10 +439,6 @@
 		createEntry, _, err := repo.Create(ctx, userID, &creationInput)
 		require.NoError(t, err)
 
-<<<<<<< HEAD
-		t.Run("okay update spot details", func(t *testing.T) {
-			t.Parallel()
-=======
 		pool.Reset()
 		snapshotName := testutils.PostgresSnapshotName + "update"
 		err = container.Snapshot(ctx, postgres.WithSnapshotName(snapshotName))
@@ -457,7 +453,6 @@
 				// required since Restore() deletes the current DB
 				pool.Reset()
 			})
->>>>>>> e599657e
 
 			updateEntry, err := repo.UpdateSpotByUUID(ctx, createEntry.ID, &spotUpdateInput)
 			require.NoError(t, err)
@@ -480,9 +475,6 @@
 		})
 
 		t.Run("okay update spot availability only add", func(t *testing.T) {
-<<<<<<< HEAD
-			t.Parallel()
-=======
 			t.Cleanup(func() {
 				err := container.Restore(ctx, postgres.WithSnapshotName(snapshotName))
 				require.NoError(t, err, "could not restore db")
@@ -491,7 +483,6 @@
 				// required since Restore() deletes the current DB
 				pool.Reset()
 			})
->>>>>>> e599657e
 
 			availabilityUpdateInput := models.ParkingSpotAvailUpdateInput{
 				AddAvailability:    sampleAddAvailability,
@@ -503,9 +494,6 @@
 		})
 
 		t.Run("okay update spot availability only remove", func(t *testing.T) {
-<<<<<<< HEAD
-			t.Parallel()
-=======
 			t.Cleanup(func() {
 				err := container.Restore(ctx, postgres.WithSnapshotName(snapshotName))
 				require.NoError(t, err, "could not restore db")
@@ -514,7 +502,6 @@
 				// required since Restore() deletes the current DB
 				pool.Reset()
 			})
->>>>>>> e599657e
 
 			availabilityUpdateInput := models.ParkingSpotAvailUpdateInput{
 				AddAvailability:    []models.TimeUnit{},
@@ -526,9 +513,6 @@
 		})
 
 		t.Run("okay update spot availability add and remove", func(t *testing.T) {
-<<<<<<< HEAD
-			t.Parallel()
-=======
 			t.Cleanup(func() {
 				err := container.Restore(ctx, postgres.WithSnapshotName(snapshotName))
 				require.NoError(t, err, "could not restore db")
@@ -537,7 +521,6 @@
 				// required since Restore() deletes the current DB
 				pool.Reset()
 			})
->>>>>>> e599657e
 
 			availabilityUpdateInput := models.ParkingSpotAvailUpdateInput{
 				AddAvailability:    sampleAddAvailability,
@@ -549,9 +532,6 @@
 		})
 
 		t.Run("check update spot add duplicate time slot error", func(t *testing.T) {
-<<<<<<< HEAD
-			t.Parallel()
-=======
 			t.Cleanup(func() {
 				err := container.Restore(ctx, postgres.WithSnapshotName(snapshotName))
 				require.NoError(t, err, "could not restore db")
@@ -560,7 +540,6 @@
 				// required since Restore() deletes the current DB
 				pool.Reset()
 			})
->>>>>>> e599657e
 
 			availabilityUpdateInput := models.ParkingSpotAvailUpdateInput{
 				AddAvailability:    sampleAvailability,
@@ -574,11 +553,6 @@
 		})
 
 		t.Run("check update spot remove booked time slot error", func(t *testing.T) {
-<<<<<<< HEAD
-			t.Parallel()
-
-			BookingCreationInput := booking.CreateInput{
-=======
 			t.Cleanup(func() {
 				err := container.Restore(ctx, postgres.WithSnapshotName(snapshotName))
 				require.NoError(t, err, "could not restore db")
@@ -589,7 +563,6 @@
 			})
 
 			bookingCreationInput := booking.CreateInput{
->>>>>>> e599657e
 				BookedTimes: sampleAvailability,
 				UserID:      userID,
 				SpotID:      createEntry.InternalID,
@@ -597,11 +570,7 @@
 				PaidAmount:  createEntry.PricePerHour * float64(len(sampleAvailability)),
 			}
 
-<<<<<<< HEAD
-			_, err = bookingRepo.Create(ctx, &BookingCreationInput)
-=======
 			_, err = bookingRepo.Create(ctx, &bookingCreationInput)
->>>>>>> e599657e
 
 			availabilityUpdateInput := models.ParkingSpotAvailUpdateInput{
 				AddAvailability:    sampleAddAvailability,
