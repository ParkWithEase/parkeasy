--- conflicted
+++ resolved
@@ -4,6 +4,8 @@
 	"context"
 	"errors"
 	"net/http"
+	"net/url"
+	"strconv"
 
 	"github.com/ParkWithEase/parkeasy/backend/internal/pkg/models"
 	"github.com/danielgtaylor/huma/v2"
@@ -19,32 +21,12 @@
 	// Get the parking spot with `spotID` if `userID` has enough permission to view the resource.
 	GetByUUID(ctx context.Context, userID int64, spotID uuid.UUID) (models.ParkingSpot, error)
 	// Delete the parking spot with `spotID` if `userID` owns the resource.
-<<<<<<< HEAD
-	DeleteByUUID(ctx context.Context, userID int64, spotID uuid.UUID) error
-}
-
-type ListingServicer interface {
-	// Creates a new listing attached to `parkingspotID`.
-	//
-	// Returns the listing internal ID and the model.
-	Create(ctx context.Context, userID int64, parkingspotID uuid.UUID, listing *models.ListingCreationInput) (int64, models.Listing, error)
-	// Get the listing with `listingID` if a valid `parkingspotID` is passed.
-	GetByUUID(ctx context.Context, listingID uuid.UUID) (models.Listing, error)
-	// Get at most `count` parking spots.
-	//
-	// If there are more entries following the result, a non-empty cursor will be returned
-	// which can be passed to the next invocation to get the next entries.
-	GetMany(ctx context.Context, count int, after models.Cursor) ([]models.Listing, models.Cursor, error)
-	// Update the listing with `listingID` if `userID` owns the resource. Also, includes making it public and removing it from being public
-	UpdateByUUID(ctx context.Context, userID int64, listingID uuid.UUID, listing *models.ListingCreationInput) error
-=======
 	// DeleteByUUID(ctx context.Context, userID int64, spotID uuid.UUID) error
->>>>>>> 0d5b894a
 }
 
 type ParkingSpotRoute struct {
-	service    ParkingSpotServicer
-	sessionGetter  SessionDataGetter
+	service       ParkingSpotServicer
+	sessionGetter SessionDataGetter
 }
 
 type ParkingSpotOutput struct {
@@ -63,7 +45,7 @@
 	sessionGetter SessionDataGetter,
 ) *ParkingSpotRoute {
 	return &ParkingSpotRoute{
-		service:   service,
+		service:       service,
 		sessionGetter: sessionGetter,
 	}
 }
@@ -154,32 +136,6 @@
 	})
 
 	huma.Register(api, *withUserID(&huma.Operation{
-<<<<<<< HEAD
-		OperationID: "delete-parking-spot",
-		Method:      http.MethodDelete,
-		Path:        "/spots/{id}",
-		Summary:     "Delete the specified parking spot",
-		Tags:        []string{ParkingSpotTag.Name},
-		Errors:      []int{http.StatusForbidden},
-	}), func(ctx context.Context, input *struct {
-		ID uuid.UUID `path:"id"`
-	},
-	) (*struct{}, error) {
-		userID := r.sessionGetter.Get(ctx, SessionKeyUserID).(int64)
-		err := r.spotService.DeleteByUUID(ctx, userID, input.ID)
-		if err != nil {
-			if errors.Is(err, models.ErrParkingSpotOwned) {
-				detail := &huma.ErrorDetail{
-					Location: "path.id",
-					Value:    input.ID,
-				}
-				return nil, NewHumaError(ctx, http.StatusForbidden, err, detail)
-			}
-			return nil, NewHumaError(ctx, http.StatusUnprocessableEntity, err)
-		}
-		return nil, nil
-	})
-=======
 		OperationID: "list-spots",
 		Method:      http.MethodGet,
 		Path:        "/spots",
@@ -261,5 +217,4 @@
 	// 	}
 	// 	return nil, nil
 	// })
->>>>>>> 0d5b894a
 }